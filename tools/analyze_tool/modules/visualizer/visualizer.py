#!/usr/bin/env python
# -*- coding: utf-8 -*-

"""
visualizer.py

Handles data visualization logic.
Uses helper functions from vis_utils for drawing bounding boxes, trajectories, etc.
"""

import os
import cv2
import numpy as np
from . import vis_utils
from .vis_utils import VideoGenerator
from .camera_calibration import load_camera_config

class Visualizer:
    def __init__(self, config, cameras_config):
        """
        Initialize the Visualizer with the given configuration and camera parameters.

        Args:
            config (dict): A dictionary containing configuration parameters.
            cameras (dict): A dictionary containing camera calibration parameters.
        """
        self._config = config
        self.vis_elements = config.elements
        self.cameras_config = cameras_config  # Store camera configurations
        self.camera_matrices = self._load_camera_matrices()


    def _load_camera_matrices(self):
        """Load intrinsic and extrinsic matrices for all cameras."""
        camera_matrices = {}
        for cam_name in self.cameras_config:
            intrinsic, extrinsic = load_camera_config(self.cameras_config, cam_name)
            camera_matrices[cam_name] = {
                "intrinsic": intrinsic,
                "extrinsic": extrinsic
            }
        return camera_matrices


    def visualize_output(self, images, model_output, ground_truth=None):
        """
        Visualize model outputs on multiple camera images using camera matrices.

        Args:
            images (dict): A dictionary containing camera images keyed by camera name.
                        Example: {"rgb_front": <image_array>, "bev": <image_array>, ...}
            model_output (dict): A dictionary containing model predictions such as
                                planned trajectories, predicted trajectories, bounding boxes, etc.
        """
        # Validate that both inputs are provided
        if images is None or model_output is None:
            print("Invalid inputs for visualization: 'images' or 'model_output' is None.")
            return None

        # Iterate through each camera image
        for cam_name, image in images.items():
            # Check if the image is valid and whether we have camera matrices for this camera
            if image is None or cam_name not in self.camera_matrices:
                continue
            
            # Retrieve intrinsic and extrinsic matrices for the current camera
            intrinsic_matrix = self.camera_matrices[cam_name]["intrinsic"]
            extrinsic_matrix = self.camera_matrices[cam_name]["extrinsic"]
            
            # Overlay different visualization elements based on the specified vis_elements
            for element in self.vis_elements:
                if element == "planned_trajectory":
                    # Overlay the planned trajectory
                    image = vis_utils.overlay_trajectory(
                        cam_name,
                        image,
                        model_output.get("plan", []),
                        intrinsic_matrix,
                        extrinsic_matrix,
                    )
                elif element == "predicted_trajectory":
                    # Overlay the predicted trajectory
                    image = vis_utils.overlay_trajectory(
                        cam_name,
                        image,
                        model_output.get("trajectory", []),
                        intrinsic_matrix,
                        extrinsic_matrix
                    )
                elif element == "bbox_3d":
                    # Draw bounding boxes
                    boxes_corners = model_output.get("boxes_corners", [])
                    image = vis_utils.draw_bounding_boxes(
                        image,
                        boxes_corners,
                        camera_matrix=intrinsic_matrix,
                        extrinsic_matrix=extrinsic_matrix
                    )
            
            # Update the processed image in the dictionary
            images[cam_name] = image

        return images


    def save_visualization(self, images, image_metas, output_dir):
        """
        Save the visualization result (images) to the specified directory.

        Args:
<<<<<<< HEAD
            images (dict): Dictionary of images to be saved.
            output_dir (str): Base directory where images will be saved.
        """
        if images is None:
            print("No images to save.")
            return

        os.makedirs(output_dir, exist_ok=True)  # Ensure base output directory exists

        # Dictionary to track the frame index per camera
        frame_counters = {cam_name: 0 for cam_name in images.keys()}

        for cam_name, image_list in images.items():
            if not isinstance(image_list, list) or len(image_list) == 0:
                continue

            # Define per-camera subdirectory
            cam_output_dir = os.path.join(output_dir, cam_name)
            os.makedirs(cam_output_dir, exist_ok=True)  # Ensure camera-specific directory exists

            for image in image_list:
                if image is None:
                    continue

                # Generate file name based on per-camera frame counter
                output_path = os.path.join(cam_output_dir, f"{frame_counters[cam_name]:04d}.png")
                
                # Save image
                cv2.imwrite(output_path, image)
                print(f"Visualization saved at: {output_path}")

                # Increment frame counter for this camera
                frame_counters[cam_name] += 1

=======
            images (list): List of dictionaries of images to be saved.
                example: [{"rgb_front": <image_array>, "bev": <image_array>, ...}, ...]
            image_metas (dict): Dictionary of image metadata.
                'scenario': Name of the scenario
                'frame_id': Frame identifier
            output_dir (str): Directory where images will be saved.
        """
        # Create the output directory if it does not exist
        os.makedirs(output_dir, exist_ok=True)
>>>>>>> 8f44566b

        # # Save each image to the output directory
        for i, image in enumerate(images):
            scenario = image_metas[i]["scenario"]
            frame_id = image_metas[i]["frame_id"]

            for cam_name, cam_image in image.items():
                # Create a subdirectory for the scenario
                sub_dir = os.path.join(output_dir, scenario, cam_name)
                os.makedirs(sub_dir, exist_ok=True)

                img_path = os.path.join(sub_dir, f"{cam_name}_{frame_id}.png")
                cv2.imwrite(img_path, cam_image)

    def generate_video(self, images, image_metas):
        """
        Generate a video from a list of images.

        Args:
            images (list): A list of image frames (numpy arrays) to be converted to a video.
        """
        if not images:
            print("No images provided for video generation.")
            return

        # Initialize the video generator
        video_gen = VideoGenerator(self._config.video)

        # Generate the video
        video_gen.generate(images)<|MERGE_RESOLUTION|>--- conflicted
+++ resolved
@@ -108,42 +108,6 @@
         Save the visualization result (images) to the specified directory.
 
         Args:
-<<<<<<< HEAD
-            images (dict): Dictionary of images to be saved.
-            output_dir (str): Base directory where images will be saved.
-        """
-        if images is None:
-            print("No images to save.")
-            return
-
-        os.makedirs(output_dir, exist_ok=True)  # Ensure base output directory exists
-
-        # Dictionary to track the frame index per camera
-        frame_counters = {cam_name: 0 for cam_name in images.keys()}
-
-        for cam_name, image_list in images.items():
-            if not isinstance(image_list, list) or len(image_list) == 0:
-                continue
-
-            # Define per-camera subdirectory
-            cam_output_dir = os.path.join(output_dir, cam_name)
-            os.makedirs(cam_output_dir, exist_ok=True)  # Ensure camera-specific directory exists
-
-            for image in image_list:
-                if image is None:
-                    continue
-
-                # Generate file name based on per-camera frame counter
-                output_path = os.path.join(cam_output_dir, f"{frame_counters[cam_name]:04d}.png")
-                
-                # Save image
-                cv2.imwrite(output_path, image)
-                print(f"Visualization saved at: {output_path}")
-
-                # Increment frame counter for this camera
-                frame_counters[cam_name] += 1
-
-=======
             images (list): List of dictionaries of images to be saved.
                 example: [{"rgb_front": <image_array>, "bev": <image_array>, ...}, ...]
             image_metas (dict): Dictionary of image metadata.
@@ -153,7 +117,6 @@
         """
         # Create the output directory if it does not exist
         os.makedirs(output_dir, exist_ok=True)
->>>>>>> 8f44566b
 
         # # Save each image to the output directory
         for i, image in enumerate(images):
