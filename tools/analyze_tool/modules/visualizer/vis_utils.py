--- conflicted
+++ resolved
@@ -9,9 +9,7 @@
 
 import cv2
 import numpy as np
-<<<<<<< HEAD
 from calibration_utils import project_3d_to_2d
-=======
 import os
 
 class VideoGenerator:
@@ -99,7 +97,6 @@
         # TODO: Implement overlay logic, e.g., drawing bounding boxes, text, etc.
         return image
 
->>>>>>> ec17bf05
 
 def draw_bounding_boxes(image, boxes, labels=None, color=(255, 0, 0), thickness=2, camera_matrix=None, extrinsic_matrix=None):
     """
